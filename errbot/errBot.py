--- conflicted
+++ resolved
@@ -19,11 +19,7 @@
 import logging
 import traceback
 
-<<<<<<< HEAD
-from .backends.base import Backend, MUCRoom, Identifier
-=======
 from .backends.base import Backend, Room, Identifier, Person
->>>>>>> b9ae4d06
 from threadpool import ThreadPool, WorkRequest
 from .streaming import Tee
 from .templating import tenv
@@ -139,10 +135,10 @@
             except Exception:
                 log.exception("{} on {} crashed".format(method, plugin_name))
 
-    def send(self, user_or_room, text, in_reply_to=None, groupchat_nick_reply=False):
+    def send(self, identifier, text, in_reply_to=None, groupchat_nick_reply=False):
         """ Sends a simple message to the specified user.
 
-            :param user:
+            :param identifier:
                 an identifier from build_identifier or from an incoming message
             :param in_reply_to:
                 the original message the bot is answering from
@@ -152,23 +148,15 @@
                 authorized the prefixing with the nick form the user
         """
         # protect a little bit the backends here
-<<<<<<< HEAD
-        if not isinstance(user_or_room, (MUCRoom, Identifier)):
-=======
-        if not isinstance(user_or_room, (Room, Identifier)):
->>>>>>> b9ae4d06
-            raise ValueError("user_or_room should be either a MUCRoom or an Identifier")
+        if not isinstance(identifier, Identifier):
+            raise ValueError("identifier should be an Identifier")
 
         mess = self.build_message(text)
-        mess.to = user_or_room
+        mess.to = identifier
         mess.frm = in_reply_to.to if in_reply_to else self.bot_identifier
 
         nick_reply = self.bot_config.GROUPCHAT_NICK_PREFIXED
-<<<<<<< HEAD
-        if isinstance(user_or_room, MUCRoom) and in_reply_to and nick_reply and groupchat_nick_reply:
-=======
         if isinstance(user_or_room, Room) and in_reply_to and nick_reply and groupchat_nick_reply:
->>>>>>> b9ae4d06
             self.prefix_groupchat_reply(mess, in_reply_to.frm)
 
         self.split_and_send_message(mess)
