import logging
import shlex
from threading import Timer, current_thread
from types import ModuleType
from typing import Tuple, Callable, Mapping, Sequence, Union
from io import IOBase

from .utils import recurse_check_structure
from .storage import StoreMixin, StoreNotOpenError
from errbot.backends.base import Message, Presence, Stream, Room, Identifier, ONLINE

log = logging.getLogger(__name__)


# noinspection PyAbstractClass
class BotPluginBase(StoreMixin):
    """
     This class handle the basic needs of bot plugins like loading, unloading and creating a storage
     It is the main contract between the plugins and the bot
    """

    def __init__(self, bot):
        self.is_activated = False
        self.current_pollers = []
        self.current_timers = []
        self.log = logging.getLogger("errbot.plugins.%s" % self.__class__.__name__)
        if bot is not None:
            self._load_bot(bot)
        super().__init__()

    def _load_bot(self, bot):
        """ This should be eventually moved back to __init__ once plugin will forward correctly their params.
        """
        self._bot = bot
        self.plugin_dir = bot.repo_manager.plugin_dir

    @property
    def mode(self) -> str:
        """
        Get the current active backend.

        :return: the mode like 'tox', 'xmpp' etc...
        """
        return self._bot.mode

    @property
    def bot_config(self) -> ModuleType:
        """
        Get the bot configuration from config.py.
        For example you can access:
        self.bot_config.BOT_DATA_DIR
        """
        # if BOT_ADMINS is just an unique string make it a tuple for backwards
        # compatibility
        if isinstance(self._bot.bot_config.BOT_ADMINS, str):
            self._bot.bot_config.BOT_ADMINS = (self._bot.bot_config.BOT_ADMINS,)
        return self._bot.bot_config

    @property
    def bot_identifier(self) -> Identifier:
        """
        Get bot identifier on current active backend.

        :return Identifier
        """
        return self._bot.bot_identifier

    def init_storage(self) -> None:
        classname = self.__class__.__name__
        log.debug('Init storage for %s' % classname)
        self.open_storage(self._bot.storage_plugin, classname)

    def activate(self) -> None:
        """
            Override if you want to do something at initialization phase (don't forget to
            super(Gnagna, self).activate())
        """
        self.init_storage()
        self._bot.inject_commands_from(self)
        self._bot.inject_command_filters_from(self)
        self.is_activated = True

    def deactivate(self) -> None:
        """
            Override if you want to do something at tear down phase (don't forget to super(Gnagna, self).deactivate())
        """
        if self.current_pollers:
            log.debug('You still have active pollers at deactivation stage, I cleaned them up for you.')
            self.current_pollers = []
            for timer in self.current_timers:
                timer.cancel()

        try:
            self.close_storage()
        except StoreNotOpenError:
            pass
        self._bot.remove_command_filters_from(self)
        self._bot.remove_commands_from(self)
        self.is_activated = False

    def start_poller(self,
                     interval: float,
                     method: Callable[..., None],
                     args: Tuple=None,
                     kwargs: Mapping=None):
        """ Starts a poller that will be called at a regular interval

        :param interval: interval in seconds
        :param method: targetted method
        :param args: args for the targetted method
        :param kwargs: kwargs for the targetting method
        """
        if not kwargs:
            kwargs = {}
        if not args:
            args = []

        log.debug('Programming the polling of %s every %i seconds with args %s and kwargs %s' % (
            method.__name__, interval, str(args), str(kwargs))
        )
        # noinspection PyBroadException
        try:
            self.current_pollers.append((method, args, kwargs))
            self.program_next_poll(interval, method, args, kwargs)
        except Exception:
            log.exception('failed')

    def stop_poller(self,
                    method: Callable[..., None],
                    args: Tuple=None,
                    kwargs: Mapping=None):
        if not kwargs:
            kwargs = {}
        if not args:
            args = []
        log.debug('Stop polling of %s with args %s and kwargs %s' % (method, args, kwargs))
        self.current_pollers.remove((method, args, kwargs))

    def program_next_poll(self,
                          interval: float,
                          method: Callable[..., None],
                          args: Tuple=None,
                          kwargs: Mapping=None):
        t = Timer(interval=interval, function=self.poller,
                  kwargs={'interval': interval, 'method': method, 'args': args, 'kwargs': kwargs})
        self.current_timers.append(t)  # save the timer to be able to kill it
        t.setName('Poller thread for %s' % type(method.__self__).__name__)
        t.setDaemon(True)  # so it is not locking on exit
        t.start()

    def poller(self,
               interval: float,
               method: Callable[..., None],
               args: Tuple=None,
               kwargs: Mapping=None):
        previous_timer = current_thread()
        if previous_timer in self.current_timers:
            log.debug('Previous timer found and removed')
            self.current_timers.remove(previous_timer)

        if (method, args, kwargs) in self.current_pollers:
            # noinspection PyBroadException
            try:
                method(*args, **kwargs)
            except Exception:
                log.exception('A poller crashed')
            self.program_next_poll(interval, method, args, kwargs)


# noinspection PyAbstractClass
class BotPlugin(BotPluginBase):

    def get_configuration_template(self) -> Mapping:
        """
        If your plugin needs a configuration, override this method and return
        a configuration template.

        For example a dictionary like:
        return {'LOGIN' : 'example@example.com', 'PASSWORD' : 'password'}

        Note: if this method returns None, the plugin won't be configured
        """
        return None

    def check_configuration(self, configuration: Mapping) -> None:
        """
        By default, this method will do only a BASIC check. You need to override
        it if you want to do more complex checks. It will be called before the
        configure callback. Note if the config_template is None, it will never
        be called.

        It means recusively:
        1. in case of a dictionary, it will check if all the entries and from
           the same type are there and not more.
        2. in case of an array or tuple, it will assume array members of the
           same type of first element of the template (no mix typed is supported)

        In case of validation error it should raise a errbot.utils.ValidationException

        :param configuration: the configuration to be checked.
        """
        recurse_check_structure(self.get_configuration_template(), configuration)  # default behavior

    def configure(self, configuration: Mapping) -> None:
        """
        By default, it will just store the current configuration in the self.config
        field of your plugin. If this plugin has no configuration yet, the framework
        will call this function anyway with None.

        This method will be called before activation so don't expect to be activated
        at that point.

        :param configuration: injected configuration for the plugin.
        """
        self.config = configuration

    def activate(self) -> None:
        """
            Triggered on plugin activation.

            Override this method if you want to do something at initialization phase
            (don't forget to `super().activate()`).
        """
        super().activate()

    def deactivate(self) -> None:
        """
            Triggered on plugin deactivation.

            Override this method if you want to do something at tear-down phase
            (don't forget to `super().deactivate()`).
        """
        super().deactivate()

    def callback_connect(self) -> None:
        """
            Triggered when the bot has successfully connected to the chat network.

            Override this method to get notified when the bot is connected.
        """
        pass

    def callback_message(self, message: Message) -> None:
        """
            Triggered on every message not coming from the bot itself.

            Override this method to get notified on *ANY* message.

            :param message:
                representing the message that was received.
        """
        pass

    def callback_mention(self, message: Message, mentioned_people: Sequence[Identifier]) -> None:
        """
            Triggered if there are mentioned people in message.

            Override this method to get notified when someone was mentioned in message.
            [Note: This might not be implemented by all backends.]

            :param message:
                representing the messige that was received.
            :param mentioned_people:
                all mentioned people in this message.
        """
        pass

    def callback_presence(self, presence: Presence) -> None:
        """
            Triggered on every presence change.

            :param presence:
                An instance of :class:`~errbot.backends.base.Presence`
                representing the new presence state that was received.
        """
        pass

    def callback_stream(self, stream: Stream) -> None:
        """
            Triggered asynchronously (in a different thread context) on every incoming stream
            request or file transfert requests.
            You can block this call until you are done with the stream.
            To signal that you accept / reject the file, simply call stream.accept()
            or stream.reject() and return.

            :param stream:
                the incoming stream request.
        """
        stream.reject()  # by default, reject the file as the plugin doesn't want it.

    def callback_botmessage(self, message: Message):
        """
            Triggered on every message coming from the bot itself.

            Override this method to get notified on all messages coming from
            the bot itself (including those from other plugins).

            :param message:
                An instance of :class:`~errbot.backends.base.Message`
                representing the message that was received.
        """
        pass

    def callback_room_joined(self, room: Room):
        """
            Triggered when the bot has joined a MUC.

            :param room:
                An instance of :class:`~errbot.backends.base.MUCRoom`
                representing the room that was joined.
        """
        pass

    def callback_room_left(self, room: Room):
        """
            Triggered when the bot has left a MUC.

            :param room:
                An instance of :class:`~errbot.backends.base.MUCRoom`
                representing the room that was left.
        """
        pass

    def callback_room_topic(self, room: Room):
        """
            Triggered when the topic in a MUC changes.

            :param room:
                An instance of :class:`~errbot.backends.base.MUCRoom`
                representing the room for which the topic changed.
        """
        pass

    # Proxyfy some useful tools from the motherbot
    # this is basically the contract between the plugins and the main bot

    def warn_admins(self, warning: str) -> None:
        """
            Sends a warning to the administrators of the bot
            :param warning: mardown formatted text of the warning.
        """
        self._bot.warn_admins(warning)

    def send(self,
<<<<<<< HEAD
             user_or_room: Union[Identifier, MUCRoom],
=======
             user_or_room: Union[Identifier, Room],
>>>>>>> b9ae4d06
             text: str,
             in_reply_to: Message=None,
             message_type: str=None,
             groupchat_nick_reply: bool=False) -> None:
        """
            Sends asynchronously a message to a room or a user.
             if it is a room message_type needs to by 'groupchat' and user the room.

             :param groupchat_nick_reply: if True it will mention the user in the chatroom.
             :param message_type: DEPRECATED
             :param in_reply_to: optionally, the original message this message is the answer to.
             :param text: markdown formatted text to send to the user.
             :param user_or_room: identifier of the user or a room to which you want to send a message to.
                                   see build_identifier.
        """
        if type(user_or_room) is str:
            raise ValueError("user_or_send needs to be Identifier or MUCRoom, the old string behavior is not supported")
        if message_type is not None:
            self.log.warn("send message_type is DEPRECATED. Either pass a user identifier or a room to send.")
        return self._bot.send(user_or_room, text, in_reply_to, groupchat_nick_reply)

    def change_presence(self, status: str = ONLINE, message: str = '') -> None:
        """
            Changes the presence/status of the bot.

        :param status: One of the constant defined in base.py : ONLINE, OFFLINE, DND,...
        :param message: Additional message
        :return: None
        """
        self._bot.change_presence(status, message)

    def send_templated(self,
                       user: Identifier,
                       template_name: str,
                       template_parameters: Mapping,
                       in_reply_to: Message=None,
                       message_type: str=None,
                       groupchat_nick_reply: bool=False) -> None:
        """
            Sends asynchronously a message to a room or a user.
            Same as send but passing a template name and parameters instead of directly the markdown text.
             if it is a room message_type needs to by 'groupchat' and user the room.

             :param template_parameters: arguments for the template.
             :param template_name: name of the template to use.
             :param groupchat_nick_reply: if True it will mention the user in the chatroom.
             :param message_type: DEPRECATED
             :param in_reply_to: optionally, the original message this message is the answer to.
             :param text: markdown formatted text to send to the user.
             :param user: identifier of the user to which you want to send a message to. see build_identifier.
        """
        return self._bot.send_templated(user, template_name, template_parameters, in_reply_to, message_type,
                                        groupchat_nick_reply)

    def build_identifier(self, txtrep: str) -> Identifier:
        """
           Transform a textual representation of a user identifier to the correct
           Identifier object you can set in Message.to and Message.frm.

           :param txtrep: the textual representation of the identifier (it is backend dependent).
           :return: a user identifier.
        """
        return self._bot.build_identifier(txtrep)

    def send_stream_request(self,
                            user: Identifier,
                            fsource: IOBase,
                            name: str=None,
                            size: int=None,
                            stream_type: str=None):
        """
            Sends asynchronously a stream/file to a user.

            :param user: is the identifier of the person you want to send it to.
            :param fsource: is a file object you want to send.
            :param name: is an optional filename for it.
            :param size: is optional and is the espected size for it.
            :param stream_type: is optional for the mime_type of the content.

            It will return a Stream object on which you can monitor the progress of it.
        """
        return self._bot.send_stream_request(user, fsource, name, size, stream_type)

<<<<<<< HEAD
    def rooms(self) -> Sequence[MUCRoom]:
=======
    def rooms(self) -> Sequence[Room]:
>>>>>>> b9ae4d06
        """
        The list of rooms the bot is currently in.
        """
        return self._bot.rooms()

    def query_room(self, room: str) -> Room:
        """
        Query a room for information.

        :param room:
            The JID/identifier of the room to query for.
        :returns:
            An instance of :class:`~errbot.backends.base.MUCRoom`.
        :raises:
            :class:`~errbot.backends.base.RoomDoesNotExistError` if the room doesn't exist.
        """
        return self._bot.query_room(room=room)

    def start_poller(self,
                     interval: float,
                     method: Callable[..., None],
                     args: Tuple=None,
                     kwargs: Mapping=None):
        """
            Start to poll a method at specific interval in seconds.

            Note: it will call the method with the initial interval delay for the first time
            Also, you can program
            for example : self.program_poller(self, 30, fetch_stuff)
            where you have def fetch_stuff(self) in your plugin

            :param kwargs: kwargs for the method to callback.
            :param args: args for the method to callback.
            :param method: method to callback.
            :param interval: interval in seconds.

        """
        super().start_poller(interval, method, args, kwargs)

    def stop_poller(self,
                    method: Callable[..., None],
                    args: Tuple=None,
                    kwargs: Mapping=None):
        """
            stop poller(s).

            If the method equals None -> it stops all the pollers
            you need to regive the same parameters as the original start_poller to match a specific poller to stop

            :param kwargs: The initial kwargs you gave to start_poller.
            :param args: The initial args you gave to start_poller.
            :param method: The initial method you passed to start_poller.

        """
        super().stop_poller(method, args, kwargs)


class ArgParserBase(object):
    """
    The `ArgSplitterBase` class defines the API which is used for argument
    splitting (used by the `split_args_with` parameter on
    :func:`~errbot.decorators.botcmd`).
    """

    def parse_args(self, args: str):
        """
        This method takes a string of un-split arguments and parses it,
        returning a list that is the result of splitting.

        If splitting fails for any reason it should return an exception
        of some kind.

        :param args: string to parse
        """
        raise NotImplementedError()


class SeparatorArgParser(ArgParserBase):
    """
    This argument splitter splits args on a given separator, like
    :func:`str.split` does.
    """

    def __init__(self, separator: str=None, maxsplit: int=-1):
        """
        :param separator:
            The separator on which arguments should be split. If sep is
            None, any whitespace string is a separator and empty strings
            are removed from the result.
        :param maxsplit:
            If given, do at most this many splits.
        """
        self.separator = separator
        self.maxsplit = maxsplit

    def parse_args(self, args: str):
        return args.split(self.separator, self.maxsplit)


class ShlexArgParser(ArgParserBase):
    """
    This argument splitter splits args using posix shell quoting rules,
    like :func:`shlex.split` does.
    """

    def parse_args(self, args):
        return shlex.split(args)<|MERGE_RESOLUTION|>--- conflicted
+++ resolved
@@ -342,11 +342,7 @@
         self._bot.warn_admins(warning)
 
     def send(self,
-<<<<<<< HEAD
-             user_or_room: Union[Identifier, MUCRoom],
-=======
-             user_or_room: Union[Identifier, Room],
->>>>>>> b9ae4d06
+             identifier: Union[Identifier],
              text: str,
              in_reply_to: Message=None,
              message_type: str=None,
@@ -359,14 +355,14 @@
              :param message_type: DEPRECATED
              :param in_reply_to: optionally, the original message this message is the answer to.
              :param text: markdown formatted text to send to the user.
-             :param user_or_room: identifier of the user or a room to which you want to send a message to.
-                                   see build_identifier.
+             :param identifier: identifier of the user or a room to which you want to send a message to.
+                                see build_identifier, room_join.
         """
         if type(user_or_room) is str:
-            raise ValueError("user_or_send needs to be Identifier or MUCRoom, the old string behavior is not supported")
+            raise ValueError("identifier needs to be of type Identifier, the old string behavior is not supported")
         if message_type is not None:
             self.log.warn("send message_type is DEPRECATED. Either pass a user identifier or a room to send.")
-        return self._bot.send(user_or_room, text, in_reply_to, groupchat_nick_reply)
+        return self._bot.send(identifier, text, in_reply_to, groupchat_nick_reply)
 
     def change_presence(self, status: str = ONLINE, message: str = '') -> None:
         """
@@ -379,7 +375,7 @@
         self._bot.change_presence(status, message)
 
     def send_templated(self,
-                       user: Identifier,
+                       identifier: Identifier,
                        template_name: str,
                        template_parameters: Mapping,
                        in_reply_to: Message=None,
@@ -396,7 +392,7 @@
              :param message_type: DEPRECATED
              :param in_reply_to: optionally, the original message this message is the answer to.
              :param text: markdown formatted text to send to the user.
-             :param user: identifier of the user to which you want to send a message to. see build_identifier.
+             :param identifier: identifier of the user or room to which you want to send a message to. see build_identifier.
         """
         return self._bot.send_templated(user, template_name, template_parameters, in_reply_to, message_type,
                                         groupchat_nick_reply)
@@ -430,11 +426,7 @@
         """
         return self._bot.send_stream_request(user, fsource, name, size, stream_type)
 
-<<<<<<< HEAD
-    def rooms(self) -> Sequence[MUCRoom]:
-=======
     def rooms(self) -> Sequence[Room]:
->>>>>>> b9ae4d06
         """
         The list of rooms the bot is currently in.
         """
