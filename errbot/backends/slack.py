--- conflicted
+++ resolved
@@ -417,62 +417,33 @@
         return self._name
 
     def join(self, username=None, password=None):
-<<<<<<< HEAD
-        logging.info("Joining channel %s" % str(self))
+        log.info("Joining channel %s" % str(self))
         self._bot.api_call('channels.join', data={'name': self.name})
-
-    def leave(self, reason=None):
-        if self.id.startswith('C'):
-            logging.info("Leaving channel %s (%s)" % (str(self), self.id))
-            self._bot.api_call('channels.leave', data={'channel': self.id})
-        else:
-            logging.info("Leaving group %s (%s)" % (str(self), self.id))
-            self._bot.api_call('groups.leave', data={'channel': self.id})
-=======
-        log.info("Joining channel %s" % str(self))
-        holder.bot.api_call('channels.join', data={'name': self.name})
 
     def leave(self, reason=None):
         if self.id.startswith('C'):
             log.info("Leaving channel %s (%s)" % (str(self), self.id))
-            holder.bot.api_call('channels.leave', data={'channel': self.id})
+            self._bot.api_call('channels.leave', data={'channel': self.id})
         else:
             log.info("Leaving group %s (%s)" % (str(self), self.id))
-            holder.bot.api_call('groups.leave', data={'channel': self.id})
->>>>>>> 61eed7fd
+            self._bot.api_call('groups.leave', data={'channel': self.id})
         self._id = None
 
     def create(self, private=False):
         if private:
-<<<<<<< HEAD
-            logging.info("Creating group %s" % str(self))
+            log.info("Creating group %s" % str(self))
             self._bot.api_call('groups.create', data={'name': self.name})
         else:
-            logging.info("Creating channel %s" % str(self))
+            log.info("Creating channel %s" % str(self))
             self._bot.api_call('channels.create', data={'name': self.name})
-
-    def destroy(self):
-        if self.id.startswith('C'):
-            logging.info("Archiving channel %s (%s)" % (str(self), self.id))
-            self._bot.api_call('channels.archive', data={'channel': self.id})
-        else:
-            logging.info("Archiving group %s (%s)" % (str(self), self.id))
-            self._bot.api_call('groups.archive', data={'channel': self.id})
-=======
-            log.info("Creating group %s" % str(self))
-            holder.bot.api_call('groups.create', data={'name': self.name})
-        else:
-            log.info("Creating channel %s" % str(self))
-            holder.bot.api_call('channels.create', data={'name': self.name})
 
     def destroy(self):
         if self.id.startswith('C'):
             log.info("Archiving channel %s (%s)" % (str(self), self.id))
-            holder.bot.api_call('channels.archive', data={'channel': self.id})
+            self._bot.api_call('channels.archive', data={'channel': self.id})
         else:
             log.info("Archiving group %s (%s)" % (str(self), self.id))
-            holder.bot.api_call('groups.archive', data={'channel': self.id})
->>>>>>> 61eed7fd
+            self._bot.api_call('groups.archive', data={'channel': self.id})
         self._id = None
 
     @property
@@ -495,19 +466,11 @@
     @topic.setter
     def topic(self, topic):
         if self.private:
-<<<<<<< HEAD
-            logging.info("Setting topic of %s (%s) to '%s'" % (str(self), self.id, topic))
+            log.info("Setting topic of %s (%s) to '%s'" % (str(self), self.id, topic))
             self._bot.api_call('groups.setTopic', data={'channel': self.id, 'topic': topic})
         else:
-            logging.info("Setting topic of %s (%s) to '%s'" % (str(self), self.id, topic))
+            log.info("Setting topic of %s (%s) to '%s'" % (str(self), self.id, topic))
             self._bot.api_call('channels.setTopic', data={'channel': self.id, 'topic': topic})
-=======
-            log.info("Setting topic of %s (%s) to '%s'" % (str(self), self.id, topic))
-            holder.bot.api_call('groups.setTopic', data={'channel': self.id, 'topic': topic})
-        else:
-            log.info("Setting topic of %s (%s) to '%s'" % (str(self), self.id, topic))
-            holder.bot.api_call('channels.setTopic', data={'channel': self.id, 'topic': topic})
->>>>>>> 61eed7fd
 
     @property
     def purpose(self):
@@ -519,19 +482,11 @@
     @purpose.setter
     def purpose(self, purpose):
         if self.private:
-<<<<<<< HEAD
-            logging.info("Setting purpose of %s (%s) to '%s'" % (str(self), self.id, purpose))
+            log.info("Setting purpose of %s (%s) to '%s'" % (str(self), self.id, purpose))
             self._bot.api_call('groups.setPurpose', data={'channel': self.id, 'purpose': purpose})
         else:
-            logging.info("Setting purpose of %s (%s) to '%s'" % (str(self), self.id, purpose))
+            log.info("Setting purpose of %s (%s) to '%s'" % (str(self), self.id, purpose))
             self._bot.api_call('channels.setPurpose', data={'channel': self.id, 'purpose': purpose})
-=======
-            log.info("Setting purpose of %s (%s) to '%s'" % (str(self), self.id, purpose))
-            holder.bot.api_call('groups.setPurpose', data={'channel': self.id, 'purpose': purpose})
-        else:
-            log.info("Setting purpose of %s (%s) to '%s'" % (str(self), self.id, purpose))
-            holder.bot.api_call('channels.setPurpose', data={'channel': self.id, 'purpose': purpose})
->>>>>>> 61eed7fd
 
     @property
     def occupants(self):
