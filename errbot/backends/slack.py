import collections
import json
import logging
import re
import time
import sys
import pprint

from errbot.backends.base import Message, Presence, ONLINE, AWAY, Room, RoomError, RoomDoesNotExistError, \
    UserDoesNotExistError, RoomOccupant, Person, Card
from errbot.errBot import ErrBot
from errbot.utils import PY3, split_string_after
from errbot.rendering.slack import slack_markdown_converter


# Can't use __name__ because of Yapsy
log = logging.getLogger('errbot.backends.slack')

try:
    from functools import lru_cache
except ImportError:
    from backports.functools_lru_cache import lru_cache
try:
    from slackclient import SlackClient
except ImportError:
    log.exception("Could not start the Slack back-end")
    log.fatal(
        "You need to install the slackclient package in order to use the Slack "
        "back-end. You should be able to install this package using: "
        "pip install slackclient"
    )
    sys.exit(1)
except SyntaxError:
    if not PY3:
        raise
    log.exception("Could not start the Slack back-end")
    log.fatal(
        "I cannot start the Slack back-end because I cannot import the SlackClient. "
        "Python 3 compatibility on SlackClient is still quite young, you may be "
        "running an old version or perhaps they released a version with a Python "
        "3 regression. As a last resort to fix this, you could try installing the "
        "latest master version from them using: "
        "pip install --upgrade https://github.com/slackhq/python-slackclient/archive/master.zip"
    )
    sys.exit(1)


# The Slack client automatically turns a channel name into a clickable
# link if you prefix it with a #. Other clients receive this link as a
# token matching this regex.
SLACK_CLIENT_CHANNEL_HYPERLINK = re.compile(r'^<#(?P<id>(C|G)[0-9A-Z]+)>$')

# Empirically determined message size limit.
SLACK_MESSAGE_LIMIT = 4096

USER_IS_BOT_HELPTEXT = (
    "Connected to Slack using a bot account, which cannot manage "
    "channels itself (you must invite the bot to channels instead, "
    "it will auto-accept) nor invite people.\n\n"
    "If you need this functionality, you will have to create a "
    "regular user account and connect Err using that account. "
    "For this, you will also need to generate a user token at "
    "https://api.slack.com/web."
)

COLORS = {
    'red': '#FF0000',
    'green': '#008000',
    'yellow': '#FFA500',
    'blue': '#0000FF',
    'white': '#FFFFFF',
    'cyan': '#00FFFF'
}  # Slack doesn't know its colors


class SlackAPIResponseError(RuntimeError):
    """Slack API returned a non-OK response"""

    def __init__(self, *args, error='', **kwargs):
        """
        :param error:
            The 'error' key from the API response data
        """
        self.error = error
        super().__init__(*args, **kwargs)


class SlackPerson(Person):
    """
    This class describes a person on Slack's network.
    """

    def __init__(self, sc, userid=None, channelid=None):
        if userid is not None and userid[0] not in ('U', 'B'):
            raise Exception('This is not a Slack user or bot id: %s (should start with U or B)' % userid)

        if channelid is not None and channelid[0] not in ('D', 'C', 'G'):
            raise Exception('This is not a valid Slack channelid: %s (should start with D, C or G)' % channelid)

        self._userid = userid
        self._channelid = channelid
        self._sc = sc

    @property
    def userid(self):
        return self._userid

    @property
    def username(self):
        """Convert a Slack user ID to their user name"""
        user = self._sc.server.users.find(self._userid)
        if user is None:
            log.error("Cannot find user with ID %s" % self._userid)
            return "<%s>" % self._userid
        return user.name

    @property
    def channelid(self):
        return self._channelid

    @property
    def channelname(self):
        """Convert a Slack channel ID to its channel name"""
        if self._channelid is None:
            return None

        channel = self._sc.server.channels.find(self._channelid)
        if channel is None:
            raise RoomDoesNotExistError("No channel with ID %s exists" % self._channelid)
        return channel.name

    @property
    def domain(self):
        return self._sc.server.domain

    # Compatibility with the generic API.
    client = channelid
    nick = username

    # Override for ACLs
    @property
    def aclattr(self):
        # Note: Don't use str(self) here because that will return
        # an incorrect format from SlackMUCOccupant.
        return "@%s" % self.username

    @property
    def fullname(self):
        """Convert a Slack user ID to their user name"""
        user = self._sc.server.users.find(self._userid)
        if user is None:
            log.error("Cannot find user with ID %s" % self._userid)
            return "<%s>" % self._userid
        return user.real_name

    def __unicode__(self):
        return "@%s" % self.username

    def __str__(self):
        return self.__unicode__()

    def __eq__(self, other):
        return other.userid == self.userid

    @property
    def person(self):
        # Don't use str(self) here because we want SlackRoomOccupant
        # to return just our @username too.
        return "@%s" % self.username


class SlackRoomOccupant(RoomOccupant, SlackPerson):
    """
    This class represents a person inside a MUC.
    """
    def __init__(self, sc, userid, channelid, bot):
        super().__init__(sc, userid, channelid)
        self._room = SlackRoom(channelid=channelid, bot=bot)

    @property
    def room(self):
        return self._room

    def __unicode__(self):
        return "#%s/%s" % (self._room.name, self.username)

    def __str__(self):
        return self.__unicode__()

    def __eq__(self, other):
        if not isinstance(other, RoomOccupant):
            log.warn('tried to compare a SlackRoomOccupant with a SlackPerson %s vs %s', self, other)
            return False
        return other.room.id == self.room.id and other.userid == self.userid


class SlackBackend(ErrBot):
    def __init__(self, config):
        super().__init__(config)
        identity = config.BOT_IDENTITY
        self.token = identity.get('token', None)
        if not self.token:
            log.fatal(
                'You need to set your token (found under "Bot Integration" on Slack) in '
                'the BOT_IDENTITY setting in your configuration. Without this token I '
                'cannot connect to Slack.'
            )
            sys.exit(1)
        self.sc = None  # Will be initialized in serve_once
        compact = config.COMPACT_OUTPUT if hasattr(config, 'COMPACT_OUTPUT') else False
        self.md = slack_markdown_converter(compact)

    def api_call(self, method, data=None, raise_errors=True):
        """
        Make an API call to the Slack API and return response data.

        This is a thin wrapper around `SlackClient.server.api_call`.

        :param method:
            The API method to invoke (see https://api.slack.com/methods/).
        :param raise_errors:
            Whether to raise :class:`~SlackAPIResponseError` if the API
            returns an error
        :param data:
            A dictionary with data to pass along in the API request.
        :returns:
            A dictionary containing the (JSON-decoded) API response
        :raises:
            :class:`~SlackAPIResponseError` if raise_errors is True and the
            API responds with `{"ok": false}`
        """
        if data is None:
            data = {}
        response = self.sc.api_call(method, **data)
        if not isinstance(response, collections.Mapping):
            # Compatibility with SlackClient < 1.0.0
            response = json.loads(response.decode('utf-8'))

        if raise_errors and not response['ok']:
            raise SlackAPIResponseError(
                "Slack API call to %s failed: %s" % (method, response['error']),
                error=response['error']
            )
        return response

    def serve_once(self):
        self.sc = SlackClient(self.token)
        log.info("Verifying authentication token")
        self.auth = self.api_call("auth.test", raise_errors=False)
        if not self.auth['ok']:
            raise SlackAPIResponseError(error="Couldn't authenticate with Slack. Server said: %s" % self.auth['error'])
        log.debug("Token accepted")
        self.bot_identifier = SlackPerson(self.sc, self.auth["user_id"])

        log.info("Connecting to Slack real-time-messaging API")
        if self.sc.rtm_connect():
            log.info("Connected")
            self.reset_reconnection_count()
            try:
                while True:
                    for message in self.sc.rtm_read():
                        self._dispatch_slack_message(message)
                    time.sleep(1)
            except KeyboardInterrupt:
                log.info("Interrupt received, shutting down..")
                return True
            except:
                log.exception("Error reading from RTM stream:")
            finally:
                log.debug("Triggering disconnect callback")
                self.disconnect_callback()
        else:
            raise Exception('Connection failed, invalid token ?')

    def _dispatch_slack_message(self, message):
        """
        Process an incoming message from slack.

        """
        if 'type' not in message:
            log.debug("Ignoring non-event message: %s" % message)
            return

        event_type = message['type']

        event_handlers = {
            'hello': self._hello_event_handler,
            'presence_change': self._presence_change_event_handler,
            'message': self._message_event_handler,
        }

        event_handler = event_handlers.get(event_type)

        if event_handler is None:
            log.debug("No event handler available for %s, ignoring this event" % event_type)
            return
        try:
            log.debug("Processing slack event: %s" % message)
            event_handler(message)
        except Exception:
            log.exception("%s event handler raised an exception" % event_type)

    def _hello_event_handler(self, event):
        """Event handler for the 'hello' event"""
        self.connect_callback()
        self.callback_presence(Presence(identifier=self.bot_identifier, status=ONLINE))

    def _presence_change_event_handler(self, event):
        """Event handler for the 'presence_change' event"""

        idd = SlackPerson(self.sc, event['user'])
        presence = event['presence']
        # According to https://api.slack.com/docs/presence, presence can
        # only be one of 'active' and 'away'
        if presence == 'active':
            status = ONLINE
        elif presence == 'away':
            status = AWAY
        else:
            log.error(
                "It appears the Slack API changed, I received an unknown presence type %s" % presence
            )
            status = ONLINE
        self.callback_presence(Presence(identifier=idd, status=status))

    def _message_event_handler(self, event):
        """Event handler for the 'message' event"""
        channel = event['channel']
        if channel[0] not in 'CGD':
            log.warning("Unknown message type! Unable to handle %s", channel)
            return

        subtype = event.get('subtype', None)

        if subtype == "message_deleted":
            log.debug("Message of type message_deleted, ignoring this event")
            return
        if subtype == "message_changed" and 'attachments' in event['message']:
            # If you paste a link into Slack, it does a call-out to grab details
            # from it so it can display this in the chatroom. These show up as
            # message_changed events with an 'attachments' key in the embedded
            # message. We should completely ignore these events otherwise we
            # could end up processing bot commands twice (user issues a command
            # containing a link, it gets processed, then Slack triggers the
            # message_changed event and we end up processing it again as a new
            # message. This is not what we want).
            log.debug(
                "Ignoring message_changed event with attachments, likely caused "
                "by Slack auto-expanding a link"
            )
            return

        if 'message' in event:
            text = event['message']['text']
            user = event['message'].get('user', event.get('bot_id'))
        else:
            text = event['text']
            user = event.get('user', event.get('bot_id'))

        mentioned = []

        for word in text.split():
            if word.startswith('<') or word.startswith('@') or word.startswith('#'):
                try:
                    identifier = self.build_identifier(word.replace(':', ''))
                except Exception as e:
                    log.debug("Tried to build an identifier from '%s' but got exception: %s", word, e)
                    continue
                log.debug('Someone mentioned')
                mentioned.append(identifier)
                text = re.sub('<@[^>]*>:*', '@%s' % mentioned[-1].username, text)

        text = self.sanitize_uris(text)

        log.debug("Saw an event: %s" % pprint.pformat(event))
        log.debug("Escaped IDs event text: %s" % text)

        msg = Message(
            text,
            extras={'attachments': event.get('attachments')})

        if channel.startswith('D'):
            msg.frm = SlackPerson(self.sc, user, event['channel'])
            msg.to = SlackPerson(self.sc, self.username_to_userid(self.sc.server.username),
                                 event['channel'])
        else:
            msg.frm = SlackRoomOccupant(self.sc, user, event['channel'], bot=self)
            msg.to = SlackRoom(channelid=event['channel'], bot=self)

        self.callback_message(msg)

        if mentioned:
            self.callback_mention(msg, mentioned)

    def userid_to_username(self, id_):
        """Convert a Slack user ID to their user name"""
        user = [user for user in self.sc.server.users if user.id == id_]
        if not user:
            raise UserDoesNotExistError("Cannot find user with ID %s" % id_)
        return user[0].name

    def username_to_userid(self, name):
        """Convert a Slack user name to their user ID"""
        user = [user for user in self.sc.server.users if user.name == name]
        if not user:
            raise UserDoesNotExistError("Cannot find user %s" % name)
        return user[0].id

    def channelid_to_channelname(self, id_):
        """Convert a Slack channel ID to its channel name"""
        channel = [channel for channel in self.sc.server.channels if channel.id == id_]
        if not channel:
            raise RoomDoesNotExistError("No channel with ID %s exists" % id_)
        return channel[0].name

    def channelname_to_channelid(self, name):
        """Convert a Slack channel name to its channel ID"""
        if name.startswith('#'):
            name = name[1:]
        channel = [channel for channel in self.sc.server.channels if channel.name == name]
        if not channel:
            raise RoomDoesNotExistError("No channel named %s exists" % name)
        return channel[0].id

    def channels(self, exclude_archived=True, joined_only=False):
        """
        Get all channels and groups and return information about them.

        :param exclude_archived:
            Exclude archived channels/groups
        :param joined_only:
            Filter out channels the bot hasn't joined
        :returns:
            A list of channel (https://api.slack.com/types/channel)
            and group (https://api.slack.com/types/group) types.

        See also:
          * https://api.slack.com/methods/channels.list
          * https://api.slack.com/methods/groups.list
        """
        response = self.api_call('channels.list', data={'exclude_archived': exclude_archived})
        channels = [channel for channel in response['channels']
                    if channel['is_member'] or not joined_only]

        response = self.api_call('groups.list', data={'exclude_archived': exclude_archived})
        # No need to filter for 'is_member' in this next call (it doesn't
        # (even exist) because leaving a group means you have to get invited
        # back again by somebody else.
        groups = [group for group in response['groups']]

        return channels + groups

    @lru_cache(50)
    def get_im_channel(self, id_):
        """Open a direct message channel to a user"""
        response = self.api_call('im.open', data={'user': id_})
        return response['channel']['id']

    def _prepare_message(self, mess):  # or card
        """
        Translates the common part of messaging for Slack.
        :param mess: the message you want to extract the Slack concept from.
        :return: a tuple to user human readable, the channel id
        """
        if mess.is_group:
            to_channel_id = mess.to.id
            to_humanreadable = mess.to.name if mess.to.name else self.channelid_to_channelname(to_channel_id)
        else:
            to_humanreadable = mess.to.username
            to_channel_id = mess.to.channelid
            if to_channel_id.startswith('C'):
                log.debug("This is a divert to private message, sending it directly to the user.")
                to_channel_id = self.get_im_channel(self.username_to_userid(mess.to.username))
        return to_humanreadable, to_channel_id

    def send_message(self, mess):
        super().send_message(mess)
        to_humanreadable = "<unknown>"
        try:
<<<<<<< HEAD
            if mess.is_group:
                to_channel_id = mess.to.id
                to_humanreadable = mess.to.name if mess.to.name else self.channelid_to_channelname(to_channel_id)
            else:
                to_humanreadable = mess.to.username
                if isinstance(mess.to, RoomOccupant):  # private to a room occupant -> this is a divert to private !
                    log.debug("This is a divert to private message, sending it directly to the user.")
                    to_channel_id = self.get_im_channel(self.username_to_userid(mess.to.username))
                else:
                    to_channel_id = mess.to.channel

            msgtype = "direct" if mess.is_direct else "channel"
            log.debug('Sending %s message to %s (%s)' % (msgtype, to_humanreadable, to_channel_id))
=======
            to_humanreadable, to_channel_id = self._prepare_message(mess)
            log.debug('Sending message to %s (%s)' % (to_humanreadable, to_channel_id))

>>>>>>> 6358997d
            body = self.md.convert(mess.body)
            log.debug('Message size: %d' % len(body))

            limit = min(self.bot_config.MESSAGE_SIZE_LIMIT, SLACK_MESSAGE_LIMIT)
            parts = self.prepare_message_body(body, limit)

            for part in parts:
                self.api_call('chat.postMessage', data={
                    'channel': to_channel_id,
                    'text': part,
                    'unfurl_media': 'true',
                    'as_user': 'true',
                })
        except Exception:
            log.exception(
                "An exception occurred while trying to send the following message "
                "to %s: %s" % (to_humanreadable, mess.body)
            )

    def send_card(self, card: Card):
        try:
            if isinstance(card.to, RoomOccupant):
                card.to = card.to.room
            to_humanreadable, to_channel_id = self._prepare_message(card)
            attachment = {}
            if card.summary:
                attachment['pretext'] = card.summary
            if card.title:
                attachment['title'] = card.title
            if card.link:
                attachment['title_link'] = card.link
            if card.image:
                attachment['image_url'] = card.image
            if card.thumbnail:
                attachment['thumb_url'] = card.thumbnail
            attachment['text'] = card.body

            if card.color:
                attachment['color'] = COLORS[card.color] if card.color in COLORS else card.color

            if card.fields:
                attachment['fields'] = [{'title': key, 'value': value, 'short': True} for key, value in card.fields]

            data = {'text': ' ', 'channel': to_channel_id, 'attachments': json.dumps([attachment]), 'as_user': 'true'}
            log.debug('Sending data:\n%s', data)
            self.api_call('chat.postMessage', data=data)
        except Exception:
            log.exception(
                "An exception occurred while trying to send a card to %s.[%s]" % (to_humanreadable, card)
            )

    def __hash__(self):
        return 0  # this is a singleton anyway

    def change_presence(self, status: str = ONLINE, message: str = '') -> None:
        self.api_call('users.setPresence', data={'presence': 'auto' if status == ONLINE else 'away'})

    @staticmethod
    def prepare_message_body(body, size_limit):
        """
        Returns the parts of a message chunked and ready for sending.

        This is a staticmethod for easier testing.

        Args:
            body (str)
            size_limit (int): chunk the body into sizes capped at this maximum

        Returns:
            [str]

        """
        fixed_format = body.startswith('```')  # hack to fix the formatting
        parts = list(split_string_after(body, size_limit))

        if len(parts) == 1:
            # If we've got an open fixed block, close it out
            if parts[0].count('```') % 2 != 0:
                parts[0] += '\n```\n'
        else:
            for i, part in enumerate(parts):
                starts_with_code = part.startswith('```')

                # If we're continuing a fixed block from the last part
                if fixed_format and not starts_with_code:
                    parts[i] = '```\n' + part

                # If we've got an open fixed block, close it out
                if part.count('```') % 2 != 0:
                    parts[i] += '\n```\n'

        return parts

    @staticmethod
    def extract_identifiers_from_string(text):
        """
        Parse a string for Slack user/channel IDs.

        Supports strings with the following formats::

            <#C12345>
            <@U12345>
            @user
            #channel/user
            #channel

        Returns the tuple (username, userid, channelname, channelid).
        Some elements may come back as None.
        """
        exception_message = (
            "Unparseable slack identifier, should be of the format `<#C12345>`, `<@U12345>`, "
            "`@user`, `#channel/user` or `#channel`. (Got `%s`)"
        )
        text = text.strip()

        if text == "":
            raise ValueError(exception_message % "")

        channelname = None
        username = None
        channelid = None
        userid = None

        if text[0] == "<" and text[-1] == ">":
            exception_message = (
                "Unparseable slack ID, should start with U, B, C, G or D "
                "(got `%s`)"
            )
            text = text[2:-1]
            if text == "":
                raise ValueError(exception_message % "")
            if text[0] in ('U', 'B'):
                userid = text
            elif text[0] in ('C', 'G', 'D'):
                channelid = text
            else:
                raise ValueError(exception_message % text)
        elif text[0] == '@':
            username = text[1:]
        elif text[0] == '#':
            plainrep = text[1:]
            if '/' in text:
                channelname, username = plainrep.split('/', 1)
            else:
                channelname = plainrep
        else:
            raise ValueError(exception_message % text)

        return username, userid, channelname, channelid

    def build_identifier(self, txtrep):
        """
        Build a :class:`SlackIdentifier` from the given string txtrep.

        Supports strings with the formats accepted by
        :func:`~extract_identifiers_from_string`.
        """
        log.debug("building an identifier from %s" % txtrep)
        username, userid, channelname, channelid = self.extract_identifiers_from_string(txtrep)

        if userid is not None:
            return SlackPerson(self.sc, userid, self.get_im_channel(userid))
        if channelid is not None:
            return SlackPerson(self.sc, None, channelid)
        if username is not None:
            userid = self.username_to_userid(username)
            return SlackPerson(self.sc, userid, self.get_im_channel(userid))
        if channelname is not None:
            channelid = self.channelname_to_channelid(channelname)
            return SlackRoomOccupant(self.sc, userid, channelid, bot=self)

        raise Exception(
            "You found a bug. I expected at least one of userid, channelid, username or channelname "
            "to be resolved but none of them were. This shouldn't happen so, please file a bug."
        )

    def build_reply(self, mess, text=None, private=False):
        response = self.build_message(text)
        response.frm = self.bot_identifier
        if private:
            response.to = mess.frm
        else:
            response.to = mess.frm.room if isinstance(mess.frm, RoomOccupant) else mess.frm
        return response

    def shutdown(self):
        super().shutdown()

    @property
    def mode(self):
        return 'slack'

    def query_room(self, room):
        """ Room can either be a name or a channelid """
        if room.startswith('C') or room.startswith('G'):
            return SlackRoom(channelid=room, bot=self)

        m = SLACK_CLIENT_CHANNEL_HYPERLINK.match(room)
        if m is not None:
            return SlackRoom(channelid=m.groupdict()['id'], bot=self)

        return SlackRoom(name=room, bot=self)

    def rooms(self):
        """
        Return a list of rooms the bot is currently in.

        :returns:
            A list of :class:`~SlackRoom` instances.
        """
        channels = self.channels(joined_only=True, exclude_archived=True)
        return [SlackRoom(channelid=channel['id'], bot=self) for channel in channels]

    def prefix_groupchat_reply(self, message, identifier):
        super().prefix_groupchat_reply(message, identifier)
        message.body = '@{0}: {1}'.format(identifier.nick, message.body)

    @staticmethod
    def sanitize_uris(text):
        """
        Sanitizes URI's present within a slack message. e.g.
        <mailto:example@example.org|example@example.org>,
        <http://example.org|example.org>
        <http://example.org>

        :returns:
            string
        """
        text = re.sub(r'<([^\|>]+)\|([^\|>]+)>', r'\2', text)
        text = re.sub(r'<(http([^\>]+))>', r'\1', text)

        return text


class SlackRoom(Room):
    def __init__(self, name=None, channelid=None, bot=None):
        if channelid is not None and name is not None:
            raise ValueError("channelid and name are mutually exclusive")

        if name is not None:
            if name.startswith('#'):
                self._name = name[1:]
            else:
                self._name = name
        else:
            self._name = bot.channelid_to_channelname(channelid)

        self._id = None
        self._bot = bot
        self.sc = bot.sc

    def __str__(self):
        return "#%s" % self.name

    @property
    def _channel(self):
        """
        The channel object exposed by SlackClient
        """
        id_ = self.sc.server.channels.find(self.name)
        if id_ is None:
            raise RoomDoesNotExistError(
                "%s does not exist (or is a private group you don't have access to)" % str(self)
            )
        return id_

    @property
    def _channel_info(self):
        """
        Channel info as returned by the Slack API.

        See also:
          * https://api.slack.com/methods/channels.list
          * https://api.slack.com/methods/groups.list
        """
        if self.private:
            return self._bot.api_call('groups.info', data={'channel': self.id})["group"]
        else:
            return self._bot.api_call('channels.info', data={'channel': self.id})["channel"]

    @property
    def private(self):
        """Return True if the room is a private group"""
        return self._channel.id.startswith('G')

    @property
    def id(self):
        """Return the ID of this room"""
        if self._id is None:
            self._id = self._channel.id
        return self._id

    @property
    def name(self):
        """Return the name of this room"""
        return self._name

    def join(self, username=None, password=None):
        log.info("Joining channel %s" % str(self))
        try:
            self._bot.api_call('channels.join', data={'name': self.name})
        except SlackAPIResponseError as e:
            if e.error == "user_is_bot":
                raise RoomError("Unable to join channel. " + USER_IS_BOT_HELPTEXT)
            else:
                raise RoomError(e)

    def leave(self, reason=None):
        try:
            if self.id.startswith('C'):
                log.info("Leaving channel %s (%s)" % (str(self), self.id))
                self._bot.api_call('channels.leave', data={'channel': self.id})
            else:
                log.info("Leaving group %s (%s)" % (str(self), self.id))
                self._bot.api_call('groups.leave', data={'channel': self.id})
        except SlackAPIResponseError as e:
            if e.error == "user_is_bot":
                raise RoomError("Unable to leave channel. " + USER_IS_BOT_HELPTEXT)
            else:
                raise RoomError(e)
        self._id = None

    def create(self, private=False):
        try:
            if private:
                log.info("Creating group %s" % str(self))
                self._bot.api_call('groups.create', data={'name': self.name})
            else:
                log.info("Creating channel %s" % str(self))
                self._bot.api_call('channels.create', data={'name': self.name})
        except SlackAPIResponseError as e:
            if e.error == "user_is_bot":
                raise RoomError("Unable to create channel. " + USER_IS_BOT_HELPTEXT)
            else:
                raise RoomError(e)

    def destroy(self):
        try:
            if self.id.startswith('C'):
                log.info("Archiving channel %s (%s)" % (str(self), self.id))
                self._bot.api_call('channels.archive', data={'channel': self.id})
            else:
                log.info("Archiving group %s (%s)" % (str(self), self.id))
                self._bot.api_call('groups.archive', data={'channel': self.id})
        except SlackAPIResponseError as e:
            if e.error == "user_is_bot":
                raise RoomError("Unable to archive channel. " + USER_IS_BOT_HELPTEXT)
            else:
                raise RoomError(e)
        self._id = None

    @property
    def exists(self):
        channels = self._bot.channels(joined_only=False, exclude_archived=False)
        return len([c for c in channels if c['name'] == self.name]) > 0

    @property
    def joined(self):
        channels = self._bot.channels(joined_only=True)
        return len([c for c in channels if c['name'] == self.name]) > 0

    @property
    def topic(self):
        if self._channel_info['topic']['value'] == '':
            return None
        else:
            return self._channel_info['topic']['value']

    @topic.setter
    def topic(self, topic):
        if self.private:
            log.info("Setting topic of %s (%s) to '%s'" % (str(self), self.id, topic))
            self._bot.api_call('groups.setTopic', data={'channel': self.id, 'topic': topic})
        else:
            log.info("Setting topic of %s (%s) to '%s'" % (str(self), self.id, topic))
            self._bot.api_call('channels.setTopic', data={'channel': self.id, 'topic': topic})

    @property
    def purpose(self):
        if self._channel_info['purpose']['value'] == '':
            return None
        else:
            return self._channel_info['purpose']['value']

    @purpose.setter
    def purpose(self, purpose):
        if self.private:
            log.info("Setting purpose of %s (%s) to '%s'" % (str(self), self.id, purpose))
            self._bot.api_call('groups.setPurpose', data={'channel': self.id, 'purpose': purpose})
        else:
            log.info("Setting purpose of %s (%s) to '%s'" % (str(self), self.id, purpose))
            self._bot.api_call('channels.setPurpose', data={'channel': self.id, 'purpose': purpose})

    @property
    def occupants(self):
        members = self._channel_info['members']
        return [SlackRoomOccupant(self.sc, m, self.id, self._bot) for m in members]

    def invite(self, *args):
        users = {user['name']: user['id'] for user in self._bot.api_call('users.list')['members']}
        for user in args:
            if user not in users:
                raise UserDoesNotExistError("User '%s' not found" % user)
            log.info("Inviting %s into %s (%s)" % (user, str(self), self.id))
            method = 'groups.invite' if self.private else 'channels.invite'
            response = self._bot.api_call(
                method,
                data={'channel': self.id, 'user': users[user]},
                raise_errors=False
            )

            if not response['ok']:
                if response['error'] == "user_is_bot":
                    raise RoomError("Unable to invite people. " + USER_IS_BOT_HELPTEXT)
                elif response['error'] != "already_in_channel":
                    raise SlackAPIResponseError(error="Slack API call to %s failed: %s" % (method, response['error']))

    def __eq__(self, other):
        return self.id == other.id<|MERGE_RESOLUTION|>--- conflicted
+++ resolved
@@ -477,7 +477,6 @@
         super().send_message(mess)
         to_humanreadable = "<unknown>"
         try:
-<<<<<<< HEAD
             if mess.is_group:
                 to_channel_id = mess.to.id
                 to_humanreadable = mess.to.name if mess.to.name else self.channelid_to_channelname(to_channel_id)
@@ -491,11 +490,6 @@
 
             msgtype = "direct" if mess.is_direct else "channel"
             log.debug('Sending %s message to %s (%s)' % (msgtype, to_humanreadable, to_channel_id))
-=======
-            to_humanreadable, to_channel_id = self._prepare_message(mess)
-            log.debug('Sending message to %s (%s)' % (to_humanreadable, to_channel_id))
-
->>>>>>> 6358997d
             body = self.md.convert(mess.body)
             log.debug('Message size: %d' % len(body))
 
